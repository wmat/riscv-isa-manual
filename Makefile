--- conflicted
+++ resolved
@@ -121,11 +121,7 @@
             --require=asciidoctor-mathematical \
             --require=asciidoctor-sail
 
-<<<<<<< HEAD
 .PHONY: all build clean build-container build-no-container build-docs build-pdf build-html build-epub build-tags submodule-check
-=======
-.PHONY: all build clean build-pdf build-html build-epub docker-pull-latest
->>>>>>> ccaba3ef
 
 all: build
 
@@ -140,8 +136,7 @@
 build-html: $(DOCS_HTML)
 build-epub: $(DOCS_EPUB)
 build-tags: $(DOCS_NORM_TAGS)
-
-build: build-pdf build-html build-epub
+build: build-pdf build-html build-epub build-tags
 
 ALL_SRCS := $(shell git ls-files $(SRC_DIR))
 
@@ -161,35 +156,12 @@
 	$(WORKDIR_SETUP)
 	$(DOCKER_CMD) $(DOCKER_QUOTE) $(ASCIIDOCTOR_EPUB) $(OPTIONS) $(REQUIRES) $< $(DOCKER_QUOTE)
 	$(WORKDIR_TEARDOWN)
-<<<<<<< HEAD
+	@echo -e '\n  Built \e]8;;file://$(abspath $@)\e\\$@\e]8;;\e\\\n'
 
 $(BUILD_DIR)/%-norm-tags.json: $(SRC_DIR)/%.adoc $(ALL_SRCS) docs-resources/converters/tags.rb
 	$(WORKDIR_SETUP)
 	$(DOCKER_CMD) $(DOCKER_QUOTE) $(ASCIIDOCTOR_TAGS) $(OPTIONS) -a tags-match-prefix='norm:' -a tags-output-suffix='-norm-tags.json' $(REQUIRES) $< $(DOCKER_QUOTE)
 	$(WORKDIR_TEARDOWN)
-
-build: submodule-check
-	@echo "Checking if Docker is available..."
-	@if command -v docker >/dev/null 2>&1 ; then \
-		echo "Docker is available, building inside Docker container..."; \
-		$(MAKE) build-container; \
-	else \
-		echo "Docker is not available, building without Docker..."; \
-		$(MAKE) build-no-container; \
-	fi
-
-build-container: submodule-check
-	@echo "Starting build inside Docker container..."
-	$(MAKE) SKIP_DOCKER=false build-docs
-	@echo "Build completed successfully inside Docker container."
-
-build-no-container: submodule-check
-	@echo "Starting build..."
-	$(MAKE) SKIP_DOCKER=true build-docs
-	@echo "Build completed successfully."
-=======
-	@echo -e '\n  Built \e]8;;file://$(abspath $@)\e\\$@\e]8;;\e\\\n'
->>>>>>> ccaba3ef
 
 # Update docker image to latest
 docker-pull-latest:

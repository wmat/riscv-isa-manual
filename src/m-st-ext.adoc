--- conflicted
+++ resolved
@@ -79,17 +79,10 @@
 [#manual:insts:divw-divuw:operation]#DIVW and DIVUW are RV64 instructions that divide the lower 32 bits of
 `rs1` by the lower 32 bits of `rs2`, treating them as signed and
 unsigned integers, placing the 32-bit quotient in `rd`,
-<<<<<<< HEAD
 sign-extended to 64 bits.# [#manual:insts:remw-remuw:operation]#REMW and REMUW are RV64 instructions that
 provide the corresponding signed and unsigned remainder
-operations.# [#manual:insts:remw-remuw:result_sign]#Both REMW and REMUW always sign-extend the 32-bit result
+operations.# [#manual:insts:remw-remuw:result_sign]#BothREMW and REMUW always sign-extend the 32-bit result
 to 64 bits, including on a divide by zero.#
-=======
-sign-extended to 64 bits. REMW and REMUW are RV64 instructions that
-provide the corresponding signed and unsigned remainder operations. Both
-REMW and REMUW always sign-extend the 32-bit result
-to 64 bits, including on a divide by zero.
->>>>>>> a375b61f
 (((MUL, div by zero)))
 
 The semantics for division by zero and division overflow are summarized

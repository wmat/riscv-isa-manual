[[risc-v-isa]]
= The RISC-V Instruction Set Manual Volume I: Unprivileged Architecture
:description: Unprivileged Architecture
:company: RISC-V.org
:revdate: Revised 20230723
:revnumber: 20191214
//:revremark: Pre-release version
:url-riscv: http://riscv.org
:doctype: book
:colophon:
:pdf-theme: ../src/resources/themes/riscv-spec.yml
:pdf-fontsdir: ../src/resources/fonts/
:preface-title: Preamble
:appendix-caption: Appendix
:imagesdir: images
:title-logo-image: image:risc-v_logo.png[pdfwidth=3.25in,align=center]
:page-background-image: image:draft.png[opacity=20%]
//:title-page-background-image: none
//:back-cover-image: image:backpage.png[opacity=25%]
:back-cover-image: image:riscv-horizontal-color.svg[opacity=25%]
// Settings:
:experimental:
:reproducible:
:imagesoutdir: images
:bibtex-file: ../src/resources/riscv-spec.bib
:bibtex-order: alphabetical
:bibtex-style: apa
:bibtex-format: asciidoc
:bibtex-throw: false
:icons: font
:lang: en
:listing-caption: Example
:sectnums:
:toc: left
:toclevels: 5
:source-highlighter: pygments
ifdef::backend-pdf[]
:source-highlighter: rouge
endif::[]
:table-caption: Table
:figure-caption: Figure
:xrefstyle: short 
:chapter-refsig: Chapter
:section-refsig: Section
:appendix-refsig: Appendix
:data-uri:
:hide-uri-scheme:
:stem: latexmath
:footnote:
:le: &#8804;
:ge: &#8805;
:ne: &#8800;
:approx: &#8776;
:inf: &#8734;
:csrname: envcfg

_Contributors to all versions of the spec in alphabetical order (please contact editors to suggest
<<<<<<< HEAD
corrections): Arvind,
 Krste Asanović, 
 Rimas Avižienis, 
Jacob Bachmeyer, 
Christopher F. Batten, 
Allen J. Baum, 
Abel Bernabeu, 
Alex Bradbury, 
Scott Beamer, 
Preston Briggs, 
Christopher Celio, 
Chuanhua Chang, 
David Chisnall, 
Paul Clayton, 
Palmer Dabbelt, 
Ken Dockser, 
Paul Donahue, 
Aaron Durbin, 
Roger Espasa, 
Greg Favor, 
Andy Glew, 
Shaked Flur, 
Stefan Freudenberger, 
Marc Gauthier, 
Andy Glew, 
Jan Gray, 
Michael Hamburg, 
John Hauser, 
John Ingalls, 
David Horner, 
Bruce Hoult, 
Bill Huffman, 
Alexandre Joannou, 
Olof Johansson, 
Ben Keller, 
David Kruckemyer, 
Tariq Kurd, 
Yunsup Lee, 
Paul Loewenstein, 
Daniel Lustig, 
Yatin Manerkar, 
Luc Maranget, 
Margaret Martonosi, 
Phil McCoy, 
Christoph Müllner, 
Joseph Myers, 
Vijayanand Nagarajan, 
Rishiyur Nikhil, 
Jonas Oberhauser, 
Stefan O'Rear, 
Albert Ou, 
John Ousterhout, 
David Patterson, 
Christopher Pulte, 
Jose Renau, 
Josh Scheid, 
Colin Schmidt, 
Peter Sewell, 
Susmit Sarkar, 
Ved Shanbhogue, 
Brendan Sweeney, 
Michael Taylor, 
Wesley Terpstra, 
Matt Thomas, 
Tommy Thorn, 
Philipp Tomsich, 
Caroline Trippel, 
Ray VanDeWalker, 
Muralidaran Vijayaraghavan, 
Megan Wachs, 
Paul Wamsley, 
Andrew Waterman, 
Robert Watson, 
David Weaver, 
Derek Williams, 
Andrew Wright, 
Reinoud Zandijk,
and Sizhuo Zhang._
=======
corrections):
Derek Atkins, Arvind, Krste Asanović, Rimas Avižienis, Jacob Bachmeyer, Christopher F. Batten,
Allen J. Baum, Alex Bradbury, Scott Beamer, Abel Bernabeu, Alex Bradbury, Scott Beamer,  Hans Boehm, Preston Briggs, Christopher Celio, Chuanhua
Chang, David Chisnall, Paul Clayton, Palmer Dabbelt, L Peter Deutsch, Ken Dockser, Paul Donahue, Aaron Durbin, Roger Espasa,
Greg Favor, 
Shaked Flur, Stefan Freudenberger, Marc Gauthier, Andy Glew, Jan Gray, Gianluca Guida, Michael Hamburg, John
Hauser, John Ingalls, David Horner, Bruce Hoult, Bill Huffman, Barna Ibrahim, Alexandre Joannou, Olof Johansson, Ben Keller,
David Kruckemyer, Tariq Kurd, Yunsup Lee, Paul Loewenstein, Daniel Lustig, Yatin Manerkar, Luc Maranget,
Ben Marshall, Yatin Manerkar, Luc Maranget, Margaret Martonosi, Phil McCoy, Nathan Menhorn, Christoph Müllner, Joseph Myers, 
Vijayanand Nagarajan, Richard Newell, Rishiyur Nikhil, Jonas Oberhauser,
Stefan O'Rear, Markku-Juhani O. Saarinen, Albert Ou, John Ousterhout, Daniel Page, David Patterson, Christopher Pulte, Jose Renau,
Susmit Sarkar, Josh Scheid, Colin Schmidt, Peter Sewell, Ved Shanbhogue, Brent Spinney, Michael Taylor, Wesley Terpstra, Matt
Thomas, Tommy Thorn, Philipp Tomsich, Caroline Trippel, Ray VanDeWalker, Muralidaran Vijayaraghavan, Megan
Wachs, Paul Wamsley, Andrew Waterman, Robert Watson, David Weaver, Derek Williams, Claire Wolf, Andrew Wright, Reinoud Zandijk, Alexander Zeh and Sizhuo Zhang._
>>>>>>> b824d33c

_This document is released under a Creative Commons Attribution 4.0 International License._

_This document is a derivative of “The RISC-V Instruction Set Manual, Volume I: User-Level ISA
Version 2.1” released under the following license: ©2010-2017 Andrew Waterman, Yunsup Lee,
David Patterson, Krste Asanović. Creative Commons Attribution 4.0 International License.
Please cite as: “The RISC-V Instruction Set Manual, Volume I: User-Level ISA, Document
Version 20191214-draft”, Editors Andrew Waterman and Krste Asanović, RISC-V Foundation,
December 2019._

//the colophon allows for a section after the preamble that is part of the frontmatter and therefore not assigned a page number.
include::colophon.adoc[]
//preface.tex
include::intro.adoc[]
//intro.tex
include::rv32.adoc[]
//rv32.tex
include::zifencei.adoc[]
//zfencei.tex
include::zihintntl.adoc[]
//zihintntl.tex
include::zihintpause.adoc[]
//zihintpause.tex
include::rv32e.adoc[]
//rv32e.tex
include::rv64.adoc[]
//rv54.tex
include::rv128.adoc[]
//rv128.tex
include::m-st-ext.adoc[]
//m.tex
include::a-st-ext.adoc[]
//a.tex
include::zicsr.adoc[]
//csr.tex
include::counters.adoc[]
//counters.tex
include::f-st-ext.adoc[]
//f.tex t
include::d-st-ext.adoc[]
//d.tex
include::q-st-ext.adoc[]
//q.tex
include::zfh.adoc[]
//zfh.tex
include::rvwmo.adoc[]
//rvwmo.tex
include::c-st-ext.adoc[]
//c.tex
include::zimop.adoc[]
include::b-st-ext.adoc[]
//b.tex
include::j-st-ext.adoc[]
//j.tex
include::p-st-ext.adoc[]
//p.tex
include::v-st-ext.adoc[]
//v.tex
include::zfinx.adoc[]
//zfinx.tex
include::zfa.adoc[]
//zfa.tex
include::ztso-st-ext.adoc[]
//ztso.tex
<<<<<<< HEAD
include::zicond.adoc[]
=======
include::scalar-crypto.adoc[]
include::vector-crypto.adoc[]
include::zacas.adoc[]
>>>>>>> b824d33c
include::cmo.adoc[]
include::zawrs.adoc[]
include::zc.adoc[]
include::rv-32-64g.adoc[]
//gmaps.tex
include::extending.adoc[]
//extensions.tex
include::naming.adoc[]
//naming.tex
include::history.adoc[]
//history.tex
include::mm-eplan.adoc[]
//memory.tex
include::mm-formal.adoc[]
//end of memory.tex, memory-model-alloy.tex, memory-model-herd.tex
//Appendices for Vector
include::vector-examples.adoc[]
include::calling-convention.adoc[]
//include::fraclmul.adoc[]
//End of Vector appendices
include::index.adoc[]
// this is generated generated from index markers.
include::bibliography.adoc[]
// this references the riscv-spec.bi file that has been copied into the resources directory<|MERGE_RESOLUTION|>--- conflicted
+++ resolved
@@ -55,22 +55,24 @@
 :csrname: envcfg
 
 _Contributors to all versions of the spec in alphabetical order (please contact editors to suggest
-<<<<<<< HEAD
-corrections): Arvind,
- Krste Asanović, 
- Rimas Avižienis, 
+corrections): Derek Atkins,
+Arvind,
+Krste Asanović, 
+Rimas Avižienis, 
 Jacob Bachmeyer, 
 Christopher F. Batten, 
 Allen J. Baum, 
 Abel Bernabeu, 
 Alex Bradbury, 
 Scott Beamer, 
+Hans Boehm, 
 Preston Briggs, 
 Christopher Celio, 
 Chuanhua Chang, 
 David Chisnall, 
 Paul Clayton, 
 Palmer Dabbelt, 
+L Peter Deutsch,
 Ken Dockser, 
 Paul Donahue, 
 Aaron Durbin, 
@@ -82,6 +84,7 @@
 Marc Gauthier, 
 Andy Glew, 
 Jan Gray, 
+Gianluca Guida,
 Michael Hamburg, 
 John Hauser, 
 John Ingalls, 
@@ -98,16 +101,20 @@
 Daniel Lustig, 
 Yatin Manerkar, 
 Luc Maranget, 
+Ben Marshall,
 Margaret Martonosi, 
 Phil McCoy, 
+Nathan Menhorn,
 Christoph Müllner, 
 Joseph Myers, 
 Vijayanand Nagarajan, 
 Rishiyur Nikhil, 
 Jonas Oberhauser, 
 Stefan O'Rear, 
+Markku-Juhani O. Saarinen,
 Albert Ou, 
 John Ousterhout, 
+Daniel Page,
 David Patterson, 
 Christopher Pulte, 
 Jose Renau, 
@@ -116,6 +123,7 @@
 Peter Sewell, 
 Susmit Sarkar, 
 Ved Shanbhogue, 
+Brent Spinney,
 Brendan Sweeney, 
 Michael Taylor, 
 Wesley Terpstra, 
@@ -131,25 +139,10 @@
 Robert Watson, 
 David Weaver, 
 Derek Williams, 
+Claire Wolf,
 Andrew Wright, 
 Reinoud Zandijk,
 and Sizhuo Zhang._
-=======
-corrections):
-Derek Atkins, Arvind, Krste Asanović, Rimas Avižienis, Jacob Bachmeyer, Christopher F. Batten,
-Allen J. Baum, Alex Bradbury, Scott Beamer, Abel Bernabeu, Alex Bradbury, Scott Beamer,  Hans Boehm, Preston Briggs, Christopher Celio, Chuanhua
-Chang, David Chisnall, Paul Clayton, Palmer Dabbelt, L Peter Deutsch, Ken Dockser, Paul Donahue, Aaron Durbin, Roger Espasa,
-Greg Favor, 
-Shaked Flur, Stefan Freudenberger, Marc Gauthier, Andy Glew, Jan Gray, Gianluca Guida, Michael Hamburg, John
-Hauser, John Ingalls, David Horner, Bruce Hoult, Bill Huffman, Barna Ibrahim, Alexandre Joannou, Olof Johansson, Ben Keller,
-David Kruckemyer, Tariq Kurd, Yunsup Lee, Paul Loewenstein, Daniel Lustig, Yatin Manerkar, Luc Maranget,
-Ben Marshall, Yatin Manerkar, Luc Maranget, Margaret Martonosi, Phil McCoy, Nathan Menhorn, Christoph Müllner, Joseph Myers, 
-Vijayanand Nagarajan, Richard Newell, Rishiyur Nikhil, Jonas Oberhauser,
-Stefan O'Rear, Markku-Juhani O. Saarinen, Albert Ou, John Ousterhout, Daniel Page, David Patterson, Christopher Pulte, Jose Renau,
-Susmit Sarkar, Josh Scheid, Colin Schmidt, Peter Sewell, Ved Shanbhogue, Brent Spinney, Michael Taylor, Wesley Terpstra, Matt
-Thomas, Tommy Thorn, Philipp Tomsich, Caroline Trippel, Ray VanDeWalker, Muralidaran Vijayaraghavan, Megan
-Wachs, Paul Wamsley, Andrew Waterman, Robert Watson, David Weaver, Derek Williams, Claire Wolf, Andrew Wright, Reinoud Zandijk, Alexander Zeh and Sizhuo Zhang._
->>>>>>> b824d33c
 
 _This document is released under a Creative Commons Attribution 4.0 International License._
 
@@ -214,13 +207,10 @@
 //zfa.tex
 include::ztso-st-ext.adoc[]
 //ztso.tex
-<<<<<<< HEAD
-include::zicond.adoc[]
-=======
 include::scalar-crypto.adoc[]
 include::vector-crypto.adoc[]
 include::zacas.adoc[]
->>>>>>> b824d33c
+include::zicond.adoc[]
 include::cmo.adoc[]
 include::zawrs.adoc[]
 include::zc.adoc[]
